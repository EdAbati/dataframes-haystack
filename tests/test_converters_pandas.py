--- conflicted
+++ resolved
@@ -107,11 +107,7 @@
     csv_file_path: Path, pandas_dataframe: pd.DataFrame, column_subset: Union[List[str], None]
 ):
     converter = FileToPandasDataFrame(columns_subset=column_subset)
-<<<<<<< HEAD
-    results = converter.run(files=[str(csv_file_path)])
-=======
     results = converter.run(file_paths=[str(csv_file_path)])
->>>>>>> d2aa0b18
     if column_subset:
         pandas_dataframe = pandas_dataframe[column_subset]
     assert_frame_equal(results["dataframe"], pandas_dataframe)
@@ -120,11 +116,7 @@
 def test_file_to_pandas_converter_read_kwargs(csv_file_path: Path, pandas_dataframe: pd.DataFrame):
     cols_to_select = ["content", "meta2"]
     converter = FileToPandasDataFrame(read_kwargs={"usecols": cols_to_select})
-<<<<<<< HEAD
-    results = converter.run(files=[str(csv_file_path)])
-=======
     results = converter.run(file_paths=[str(csv_file_path)])
->>>>>>> d2aa0b18
     assert_frame_equal(results["dataframe"], pandas_dataframe[cols_to_select])
 
 
@@ -162,11 +154,7 @@
             columns_subset: null
             file_format: csv
             read_kwargs: {}
-<<<<<<< HEAD
-          type: dataframes_haystack.components.converters.pandas.FileToPandasConverter
-=======
           type: dataframes_haystack.components.converters.pandas.FileToPandasDataFrame
->>>>>>> d2aa0b18
     """
     assert dedent(converter_expected_yaml) in yaml_pipeline
     assert dedent(file_to_pandas_expected_yaml) in yaml_pipeline
